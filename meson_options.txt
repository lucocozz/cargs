option('tests', type: 'boolean', value: false, description: 'Enable tests')
option('examples', type: 'boolean', value: false, description: 'Build example programs')
<<<<<<< HEAD
option('benchmarks', type: 'boolean', value: false, description: 'Build benchmark programs')
option('release_mode', type: 'boolean', value: false, 
       description: 'Enable release mode (skips validation for better performance)')
=======
option('benchmarks', type: 'boolean', value: false, description: 'Build benchmark programs')
>>>>>>> 17c739f8
<|MERGE_RESOLUTION|>--- conflicted
+++ resolved
@@ -1,9 +1,3 @@
 option('tests', type: 'boolean', value: false, description: 'Enable tests')
 option('examples', type: 'boolean', value: false, description: 'Build example programs')
-<<<<<<< HEAD
-option('benchmarks', type: 'boolean', value: false, description: 'Build benchmark programs')
-option('release_mode', type: 'boolean', value: false, 
-       description: 'Enable release mode (skips validation for better performance)')
-=======
-option('benchmarks', type: 'boolean', value: false, description: 'Build benchmark programs')
->>>>>>> 17c739f8
+option('benchmarks', type: 'boolean', value: false, description: 'Build benchmark programs')