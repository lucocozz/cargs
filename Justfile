name := "cargs"
build_dir := ".build"
static_lib := "lib" + name + ".a"
shared_lib := "lib" + name + ".so"

# Default values for variables
tests := "false"
examples := "true"
benchmarks := "false"
build_type := "debugoptimized"

# Set default recipe to run when just is called without arguments
default: build compile

# Main tasks
build: configure compile

configure:
    @meson setup -Dtests={{tests}} -Dexamples={{examples}} -Dbenchmarks={{benchmarks}} -Dbuildtype={{build_type}} {{build_dir}}
    @ln -sf {{build_dir}}/{{static_lib}} {{static_lib}} 2>/dev/null || true
    @ln -sf {{build_dir}}/{{shared_lib}} {{shared_lib}} 2>/dev/null || true

reconfigure:
    @meson setup --reconfigure -Dtests={{tests}} -Dexamples={{examples}} -Dbenchmarks={{benchmarks}} -Dbuildtype={{build_type}} {{build_dir}}

compile:
    @meson compile -C {{build_dir}}

# Clean tasks
clean:
    @rm -f {{static_lib}} {{shared_lib}}
    @echo "{{static_lib}} and {{shared_lib}} removed ✅"

fclean: clean
    @rm -rf {{build_dir}}
    @echo "Build directory cleaned ✅"

re: reconfigure compile

# Build variants
debug:
    @just build_type="debug" reconfigure compile

release:
    @just build_type="release" reconfigure compile

# =====================
# Test related commands
# =====================

# Main test command - configure, build and run all tests
test: setup-tests
    @meson test -C {{build_dir}} -v
    @echo "\033[1;32mAll tests completed ✅\033[0m"

# Setup tests (reconfigure with tests enabled and compile)
setup-tests:
    @just tests="true" reconfigure compile

# Run only specific test suites
test-unit: setup-tests
    @meson test -C {{build_dir}} --suite unit -v
    @echo "\033[1;32mUnit tests completed ✅\033[0m"

test-integration: setup-tests
    @meson test -C {{build_dir}} --suite integration -v
    @echo "\033[1;32mIntegration tests completed ✅\033[0m"

test-functional: setup-tests
    @meson test -C {{build_dir}} --suite functional -v
    @echo "\033[1;32mFunctional tests completed ✅\033[0m"

# Run a specific test by name (e.g. just test-one unit_strings)
test-one suite_test_name="": setup-tests
    @meson test -C {{build_dir}} {{suite_test_name}} -v
    @echo "\033[1;32mTest {{suite_test_name}} completed ✅\033[0m"

# Run tests with detailed output
test-verbose: setup-tests
    @meson test -C {{build_dir}} -v --print-errorlogs
    @echo "\033[1;32mAll tests completed with detailed output ✅\033[0m"

# Generate test coverage report (requires gcovr)
test-coverage: setup-tests
    @meson configure -Db_coverage=true {{build_dir}}
    @ninja -C {{build_dir}} coverage
    @echo "\033[1;32mTest coverage report generated ✅\033[0m"
    @echo "Coverage report available at: {{build_dir}}/meson-logs/coverage/"

# List all available tests
test-list:
    @meson test -C {{build_dir}} --list
    @echo "\033[1;34m═════════════════════════════════════════════════\033[0m"
    @echo "\033[1;33mHow to run a specific test:\033[0m"
    @echo "  \033[1;37mjust test-one unit_strings\033[0m"
    @echo "\033[1;34m═════════════════════════════════════════════════\033[0m"

# =====================
# Benchmark commands
# =====================

# Build and run benchmarks
benchmark:
    @just benchmarks="true" reconfigure compile
    @echo "\n\033[1;34m═══════════════════════════════════════════════════════\033[0m"
<<<<<<< HEAD
    @echo "\033[1;33m         CARGS_RELEASE PERFORMANCE BENCHMARK\033[0m"
    @echo "\033[1;34m═══════════════════════════════════════════════════════\033[0m"
    @echo "\n\033[1;36m⏱️  Running benchmarks with validation enabled (normal mode):\033[0m\n"
    @{{build_dir}}/benchmarks/benchmark_release_mode 0
    @echo "\n\033[1;36m⏱️  Running benchmarks with validation disabled (CARGS_RELEASE mode):\033[0m\n"
    @{{build_dir}}/benchmarks/benchmark_release_mode 1
    @echo "\n\033[1;34m═══════════════════════════════════════════════════════\033[0m"
    @echo "\033[1;32m                 BENCHMARK COMPLETE ✅\033[0m"
    @echo "\033[1;34m═══════════════════════════════════════════════════════\033[0m\n"

=======
    @echo "\033[1;33m          CARGS PERFORMANCE BENCHMARKS\033[0m"
    @echo "\033[1;34m═══════════════════════════════════════════════════════\033[0m"
    
    @bash -c '\
        benchmark_exes=$(find {{build_dir}}/benchmarks -type f -executable -not -path "*.p/*"); \
        if [ -z "$benchmark_exes" ]; then \
            echo "No benchmark executables found! ❌"; \
            exit 1; \
        fi; \
        for bench in $benchmark_exes; do \
            name=$(basename $bench); \
            echo "⏱️  Running benchmark: $name"; \
            echo "    Mode comparison (both normal and release):"; \
            $bench 2; \
            echo ""; \
        done \
    '
    
    @echo "\n\033[1;34m═══════════════════════════════════════════════════════\033[0m"
    @echo "\033[1;32m                 BENCHMARKS COMPLETE ✅\033[0m"
    @echo "\033[1;34m═══════════════════════════════════════════════════════\033[0m\n"

# Run specific benchmark modes
benchmark-normal:
    @just benchmarks="true" reconfigure compile
    @bash -c '\
        for bench in $(find {{build_dir}}/benchmarks -type f -executable -not -path "*.p/*"); do \
            name=$(basename $bench); \
            echo "\n\033[1;36m⏱️  Running benchmark in normal mode: $name\033[0m\n"; \
            $bench 0; \
        done \
    '

benchmark-release:
    @just benchmarks="true" reconfigure compile
    @bash -c '\
        for bench in $(find {{build_dir}}/benchmarks -type f -executable -not -path "*.p/*"); do \
            name=$(basename $bench); \
            echo "\n\033[1;36m⏱️  Running benchmark in release mode: $name\033[0m\n"; \
            $bench 1; \
        done \
    '

# =====================
# Example commands
# =====================

>>>>>>> 17c739f8
# Build and list examples
examples:
    @just examples="true" reconfigure compile
    @echo ""
    @echo "\033[1;32mExamples built successfully ✅\033[0m"
    @echo "\033[1;34m═════════════════════════════════════════════════\033[0m"
    @echo "\033[1;33mAvailable Examples:\033[0m"
    @echo ""
    @bash -c 'find {{build_dir}}/examples -type f -executable -not -name "*.p" | sort | while read example; do \
        name=$(basename $example); \
        case $name in \
            basic_usage)          desc="Basic flags, string, and integer options" ;; \
            subcommands)          desc="Git-like subcommands implementation" ;; \
            positional_args)      desc="Handling positional arguments" ;; \
            custom_handlers)      desc="Creating custom option handlers" ;; \
            advanced_options)     desc="Dependencies, conflicts, and exclusive groups" ;; \
            nested_commands)      desc="Complex nested subcommands (like git or docker)" ;; \
            validators)           desc="Built-in and custom validators for options" ;; \
            multi_values)         desc="Handling multiple values for an option" ;; \
            env_vars)             desc="Reading options from environment variables" ;; \
            regex)                desc="Using regular expressions for option values" ;; \
            *)                    desc="Example program" ;; \
        esac; \
        printf "  \033[1;36m%-20s\033[0m %s\n" "$name" "$desc"; \
    done'
    @echo ""
    @echo "\033[1;33mHow to run:\033[0m"
    @echo "  \033[1;37m{{build_dir}}/examples/basic_usage --help\033[0m"
    @echo "  \033[1;37m{{build_dir}}/examples/nested_commands service create --help\033[0m"
    @echo "\033[1;34m═════════════════════════════════════════════════\033[0m"

# Code quality
format:
    @echo "Formatting code with clang-format..."
    @find source includes -name "*.c" -o -name "*.h" | xargs clang-format -i -style=file
    @echo "Code formatting complete ✅"

# Static analysis with clang-tidy
lint:
    @echo "Running static analysis with clang-tidy..."
    @find source -name "*.c" | xargs clang-tidy -p {{build_dir}} --config-file=.clang-tidy --quiet
    @echo "Static analysis complete ✅"

# Generate a detailed report of clang-tidy findings
lint-report:
    @echo "Generating detailed clang-tidy report..."
    @mkdir -p reports
    @find source -name "*.c" | xargs clang-tidy -p {{build_dir}} --config-file=.clang-tidy --export-fixes=reports/clang-tidy-fixes.yml
    @echo "\033[1;32mReport generated as reports/clang-tidy-fixes.yml ✅\033[0m"

# Apply automated fixes for clang-tidy issues
fix:
    @echo "Applying automated fixes with clang-tidy..."
    @find source -name "*.c" | xargs clang-tidy -p {{build_dir}} --config-file=.clang-tidy --fix
    @find source includes -name "*.c" -o -name "*.h" | xargs sed -i 's|<cstddef>|<stddef.h>|g'
    @find source includes -name "*.c" -o -name "*.h" | xargs sed -i 's|<cstdlib>|<stdlib.h>|g'
    @find source includes -name "*.c" -o -name "*.h" | xargs sed -i 's|<cstring>|<string.h>|g'
    @echo "\033[1;32mAutomated fixes applied ✅\033[0m"
    @echo "Note: Some fixes may require manual review."

# Check code quality without making changes
check: format
    @echo "Checking code quality..."
    @find source -name "*.c" | xargs clang-tidy -p {{build_dir}} --config-file=.clang-tidy --quiet --warnings-as-errors="*"
    @echo "\033[1;32mCode quality check passed ✅\033[0m"

# Installation
install:
    @meson install -C {{build_dir}}
    @echo "Installation complete ✅"

uninstall:
    @meson --internal uninstall -C {{build_dir}}
    @echo "Uninstallation complete ✅"

# Help function that lists available recipes
help:
    @just --list<|MERGE_RESOLUTION|>--- conflicted
+++ resolved
@@ -103,18 +103,6 @@
 benchmark:
     @just benchmarks="true" reconfigure compile
     @echo "\n\033[1;34m═══════════════════════════════════════════════════════\033[0m"
-<<<<<<< HEAD
-    @echo "\033[1;33m         CARGS_RELEASE PERFORMANCE BENCHMARK\033[0m"
-    @echo "\033[1;34m═══════════════════════════════════════════════════════\033[0m"
-    @echo "\n\033[1;36m⏱️  Running benchmarks with validation enabled (normal mode):\033[0m\n"
-    @{{build_dir}}/benchmarks/benchmark_release_mode 0
-    @echo "\n\033[1;36m⏱️  Running benchmarks with validation disabled (CARGS_RELEASE mode):\033[0m\n"
-    @{{build_dir}}/benchmarks/benchmark_release_mode 1
-    @echo "\n\033[1;34m═══════════════════════════════════════════════════════\033[0m"
-    @echo "\033[1;32m                 BENCHMARK COMPLETE ✅\033[0m"
-    @echo "\033[1;34m═══════════════════════════════════════════════════════\033[0m\n"
-
-=======
     @echo "\033[1;33m          CARGS PERFORMANCE BENCHMARKS\033[0m"
     @echo "\033[1;34m═══════════════════════════════════════════════════════\033[0m"
     
@@ -162,7 +150,6 @@
 # Example commands
 # =====================
 
->>>>>>> 17c739f8
 # Build and list examples
 examples:
     @just examples="true" reconfigure compile
